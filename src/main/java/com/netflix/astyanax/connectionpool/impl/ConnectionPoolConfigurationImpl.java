/*******************************************************************************
 * Copyright 2011 Netflix
 * 
 * Licensed under the Apache License, Version 2.0 (the "License");
 * you may not use this file except in compliance with the License.
 * You may obtain a copy of the License at
 * 
 *   http://www.apache.org/licenses/LICENSE-2.0
 * 
 * Unless required by applicable law or agreed to in writing, software
 * distributed under the License is distributed on an "AS IS" BASIS,
 * WITHOUT WARRANTIES OR CONDITIONS OF ANY KIND, either express or implied.
 * See the License for the specific language governing permissions and
 * limitations under the License.
 ******************************************************************************/
package com.netflix.astyanax.connectionpool.impl;

import java.util.ArrayList;
import java.util.Arrays;
import java.util.List;
import java.util.concurrent.Executors;
import java.util.concurrent.ScheduledExecutorService;

import com.google.common.base.Preconditions;
<<<<<<< HEAD

=======
import com.google.common.util.concurrent.ThreadFactoryBuilder;
>>>>>>> 8c71eab5
import com.netflix.astyanax.AuthenticationCredentials;
import com.netflix.astyanax.connectionpool.BadHostDetector;
import com.netflix.astyanax.connectionpool.ConnectionPoolConfiguration;
import com.netflix.astyanax.connectionpool.Host;
import com.netflix.astyanax.connectionpool.LatencyScoreStrategy;
import com.netflix.astyanax.connectionpool.OperationFilterFactory;
import com.netflix.astyanax.connectionpool.RetryBackoffStrategy;
import com.netflix.astyanax.partitioner.BigInteger127Partitioner;
import com.netflix.astyanax.partitioner.Partitioner;
import com.netflix.astyanax.shallows.EmptyBadHostDetectorImpl;
import com.netflix.astyanax.shallows.EmptyLatencyScoreStrategyImpl;
import com.netflix.astyanax.shallows.EmptyOperationFilterFactory;
import com.netflix.astyanax.util.StringUtils;

public class ConnectionPoolConfigurationImpl implements ConnectionPoolConfiguration {
    /**
     * Default values
     */
    public static final int DEFAULT_MAX_TIME_WHEN_EXHAUSTED = 2000;
    public static final int DEFAULT_SOCKET_TIMEOUT = 11000;	// ms
    public static final int DEFAULT_CONNECT_TIMEOUT = 2000; // ms
    public static final int DEFAULT_MAX_ACTIVE_PER_PARTITION = 3;
    public static final int DEFAULT_INIT_PER_PARTITION = 0;
    public static final int DEFAULT_PORT = 9160;
    public static final int DEFAULT_FAILOVER_COUNT = -1;
    public static final int DEFAULT_MAX_CONNS = 1;
    public static final int DEFAULT_LATENCY_AWARE_WINDOW_SIZE = 100;
    public static final float DEFAULT_LATENCY_AWARE_SENTINEL_COMPARE = 0.768f;
    public static final int DEFAULT_LATENCY_AWARE_UPDATE_INTERVAL = 10000;
    public static final int DEFAULT_LATENCY_AWARE_RESET_INTERVAL = 60000;
    public static final float DEFAULT_LATENCY_AWARE_BADNESS_THRESHOLD = 0.10f;
    public static final int DEFAULT_CONNECTION_LIMITER_WINDOW_SIZE = 2000;
    public static final int DEFAULT_CONNECTION_LIMITER_MAX_PENDING_COUNT = 50;
    public static final int DEFAULT_MAX_PENDING_CONNECTIONS_PER_HOST = 5;
    public static final int DEFAULT_MAX_BLOCKED_THREADS_PER_HOST = 25;
    public static final int DEFAULT_MAX_TIMEOUT_COUNT = 3;
    public static final int DEFAULT_TIMEOUT_WINDOW = 10000;
    public static final int DEFAULT_RETRY_SUSPEND_WINDOW = 20000;
    public static final int DEFAULT_RETRY_DELAY_SLICE = 1000;
    public static final int DEFAULT_RETRY_MAX_DELAY_SLICE = 10;
    public static final int DEFAULT_MAX_OPERATIONS_PER_CONNECTION = 10000;
    public static final float DEFAULT_MIN_HOST_IN_POOL_RATIO = 0.65f;
    public static final int DEFAULT_BLOCKED_THREAD_THRESHOLD = 10;
    public static final BadHostDetector DEFAULT_BAD_HOST_DETECTOR = EmptyBadHostDetectorImpl.getInstance();
    public static final Partitioner DEFAULT_PARTITIONER = BigInteger127Partitioner.get();
<<<<<<< HEAD
    public static final String DEFAULT_SSL_PROTOCOL = "TLS";
    public static final List<String> DEFAULT_SSL_CIPHER_SUITES = Arrays.asList("TLS_RSA_WITH_AES_128_CBC_SHA", "TLS_RSA_WITH_AES_256_CBC_SHA");
=======
    private static final int DEFAULT_RECONNECT_THREAD_COUNT = 5;
    private static final int DEFAULT_MAINTAINANCE_THREAD_COUNT = 1;
>>>>>>> 8c71eab5
    
    private final String name;

    private int maxConnsPerPartition             = DEFAULT_MAX_ACTIVE_PER_PARTITION;
    private int initConnsPerPartition            = DEFAULT_INIT_PER_PARTITION;
    private int maxConns                         = DEFAULT_MAX_CONNS;
    private int port                             = DEFAULT_PORT;
    private int socketTimeout                    = DEFAULT_SOCKET_TIMEOUT;
    private int connectTimeout                   = DEFAULT_CONNECT_TIMEOUT;
    private int maxFailoverCount                 = DEFAULT_FAILOVER_COUNT;
    private int latencyAwareWindowSize           = DEFAULT_LATENCY_AWARE_WINDOW_SIZE;
    private float latencyAwareSentinelCompare    = DEFAULT_LATENCY_AWARE_SENTINEL_COMPARE;
    private float latencyAwareBadnessThreshold   = DEFAULT_LATENCY_AWARE_BADNESS_THRESHOLD;
    private int latencyAwareUpdateInterval       = DEFAULT_LATENCY_AWARE_UPDATE_INTERVAL;
    private int latencyAwareResetInterval        = DEFAULT_LATENCY_AWARE_RESET_INTERVAL;
    private int connectionLimiterWindowSize      = DEFAULT_CONNECTION_LIMITER_WINDOW_SIZE;
    private int connectionLimiterMaxPendingCount = DEFAULT_CONNECTION_LIMITER_MAX_PENDING_COUNT;
    private int maxPendingConnectionsPerHost     = DEFAULT_MAX_PENDING_CONNECTIONS_PER_HOST;
    private int maxBlockedThreadsPerHost         = DEFAULT_MAX_BLOCKED_THREADS_PER_HOST;
    private int maxTimeoutCount                  = DEFAULT_MAX_TIMEOUT_COUNT;
    private int timeoutWindow                    = DEFAULT_TIMEOUT_WINDOW;
    private int retrySuspendWindow               = DEFAULT_RETRY_SUSPEND_WINDOW;
    private int retryDelaySlice                  = DEFAULT_RETRY_DELAY_SLICE;
    private int retryMaxDelaySlice               = DEFAULT_RETRY_MAX_DELAY_SLICE;
    private int maxOperationsPerConnection       = DEFAULT_MAX_OPERATIONS_PER_CONNECTION;
    private int maxTimeoutWhenExhausted          = DEFAULT_MAX_TIME_WHEN_EXHAUSTED;
    private float minHostInPoolRatio             = DEFAULT_MIN_HOST_IN_POOL_RATIO;
    private int blockedThreadThreshold           = DEFAULT_BLOCKED_THREAD_THRESHOLD;
    private String sslProtocol                   = DEFAULT_SSL_PROTOCOL;
    private List<String> sslCipherSuites         = DEFAULT_SSL_CIPHER_SUITES;

    private String seeds = null;
    private RetryBackoffStrategy hostRetryBackoffStrategy = null;
    private LatencyScoreStrategy latencyScoreStrategy     = new EmptyLatencyScoreStrategyImpl();
    private BadHostDetector badHostDetector               = DEFAULT_BAD_HOST_DETECTOR;
    private AuthenticationCredentials credentials         = null;
    private OperationFilterFactory filterFactory          = EmptyOperationFilterFactory.getInstance();
    private Partitioner partitioner                       = DEFAULT_PARTITIONER;
<<<<<<< HEAD
    private String sslTruststore;
    private String sslTruststorePassword;

=======
    private ScheduledExecutorService maintainanceExecutor;
    private ScheduledExecutorService reconnectExecutor;
    
    private boolean bOwnMaintainanceExecutor              = false;
    private boolean bOwnReconnectExecutor                 = false;
            
>>>>>>> 8c71eab5
    private String localDatacenter = null;
    private boolean useSsl = false;

    public ConnectionPoolConfigurationImpl(String name) {
        this.name = name;
        this.badHostDetector = new BadHostDetectorImpl(this);
        this.hostRetryBackoffStrategy = new ExponentialRetryBackoffStrategy(this);
    }

    @Override
    public void initialize() {
        if (maintainanceExecutor == null) {
            maintainanceExecutor = Executors.newScheduledThreadPool(DEFAULT_MAINTAINANCE_THREAD_COUNT, new ThreadFactoryBuilder().setDaemon(true).build());
            bOwnMaintainanceExecutor = true;
        }
        if (reconnectExecutor == null) {
            reconnectExecutor = Executors.newScheduledThreadPool(DEFAULT_RECONNECT_THREAD_COUNT, new ThreadFactoryBuilder().setDaemon(true).build());
            bOwnReconnectExecutor = true;
        }
    }
    
    @Override
    public void shutdown() {
        if (bOwnMaintainanceExecutor) {
            maintainanceExecutor.shutdownNow();
        }
        
        if (bOwnReconnectExecutor) {
            reconnectExecutor.shutdownNow();
        }
    }
    
    /*
     * (non-Javadoc)
     * 
     * @see com.netflix.cassandra.ConnectionPoolConfiguration#getKeyspaceName()
     */
    @Override
    public String getName() {
        return this.name;
    }

    /*
     * (non-Javadoc)
     * 
     * @see com.netflix.cassandra.ConnectionPoolConfiguration#getSocketTimeout()
     */
    @Override
    public int getSocketTimeout() {
        return socketTimeout;
    }

    public ConnectionPoolConfigurationImpl setSocketTimeout(int socketTimeout) {
        this.socketTimeout = socketTimeout;
        return this;
    }

    /*
     * (non-Javadoc)
     * 
     * @see
     * com.netflix.cassandra.ConnectionPoolConfiguration#getConnectTimeout()
     */
    @Override
    public int getConnectTimeout() {
        return connectTimeout;
    }

    public ConnectionPoolConfigurationImpl setConnectTimeout(int connectTimeout) {
        this.connectTimeout = connectTimeout;
        return this;
    }

    /*
     * (non-Javadoc)
     * 
     * @see com.netflix.cassandra.ConnectionPoolConfiguration#getSeeds()
     */
    @Override
    public String getSeeds() {
        return this.seeds;
    }

    public ConnectionPoolConfigurationImpl setSeeds(String seeds) {
        this.seeds = seeds;
        return this;
    }

    /**
     * Returns local datacenter name
     *
     * @return
     */
    public String getLocalDatacenter() {
        return localDatacenter;
    }

    public ConnectionPoolConfigurationImpl setLocalDatacenter(String localDatacenter) {
        this.localDatacenter = localDatacenter;
        return this;
    }

    /*
     * (non-Javadoc)
     * 
     * @see
     * com.netflix.cassandra.ConnectionPoolConfiguration#getMaxTimeoutWhenExhausted
     * ()
     */
    @Override
    public int getMaxTimeoutWhenExhausted() {
        return this.maxTimeoutWhenExhausted;
    }

    public ConnectionPoolConfigurationImpl setMaxTimeoutWhenExhausted(int timeout) {
        this.maxTimeoutWhenExhausted = timeout;
        return this;
    }

    /*
     * (non-Javadoc)
     * 
     * @see com.netflix.cassandra.ConnectionPoolConfiguration#getPort()
     */
    @Override
    public int getPort() {
        return this.port;
    }

    public ConnectionPoolConfigurationImpl setPort(int port) {
        this.port = port;
        return this;
    }

    /*
     * (non-Javadoc)
     * 
     * @see
     * com.netflix.cassandra.ConnectionPoolConfiguration#getMaxConnsPerHost()
     */
    @Override
    public int getMaxConnsPerHost() {
        return this.maxConnsPerPartition;
    }

    public ConnectionPoolConfigurationImpl setMaxConnsPerHost(int maxConns) {
        Preconditions.checkArgument(maxConns > 0, "maxConnsPerHost must be >0");
        this.maxConnsPerPartition = maxConns;
        return this;
    }

    /*
     * (non-Javadoc)
     * 
     * @see
     * com.netflix.cassandra.ConnectionPoolConfiguration#getInitConnsPerHost()
     */
    @Override
    public int getInitConnsPerHost() {
        return this.initConnsPerPartition;
    }

    public ConnectionPoolConfigurationImpl setInitConnsPerHost(int initConns) {
        Preconditions.checkArgument(initConns >= 0, "initConnsPerHost must be >0");
        this.initConnsPerPartition = initConns;
        return this;
    }

    /*
     * (non-Javadoc)
     * 
     * @see
     * com.netflix.cassandra.ConnectionPoolConfiguration#getRetryBackoffStrategy
     * ()
     */
    @Override
    public RetryBackoffStrategy getRetryBackoffStrategy() {
        return this.hostRetryBackoffStrategy;
    }

    public ConnectionPoolConfigurationImpl setRetryBackoffStrategy(RetryBackoffStrategy hostRetryBackoffStrategy) {
        this.hostRetryBackoffStrategy = hostRetryBackoffStrategy;
        return this;
    }

    /*
     * (non-Javadoc)
     * 
     * @see com.netflix.cassandra.ConnectionPoolConfiguration#getSeedHosts()
     */
    @Override
    public List<Host> getSeedHosts() {
        List<Host> hosts = new ArrayList<Host>();
        if (seeds != null) {
            for (String seed : seeds.split(",")) {
                seed = seed.trim();
                if (seed.length() > 0) {
                    hosts.add(new Host(seed, this.port));
                }
            }
        }
        return hosts;
    }

    @Override
    public int getMaxFailoverCount() {
        return this.maxFailoverCount;
    }

    public ConnectionPoolConfigurationImpl setMaxFailoverCount(int maxFailoverCount) {
        this.maxFailoverCount = maxFailoverCount;
        return this;
    }

    @Override
    public int getMaxConns() {
        return this.maxConns;
    }

    public ConnectionPoolConfigurationImpl setMaxConns(int maxConns) {
        this.maxConns = maxConns;
        return this;
    }

    @Override
    public int getLatencyAwareWindowSize() {
        return this.latencyAwareWindowSize;
    }

    public ConnectionPoolConfigurationImpl setLatencyAwareWindowSize(int latencyAwareWindowSize) {
        this.latencyAwareWindowSize = latencyAwareWindowSize;
        return this;
    }

    @Override
    public float getLatencyAwareSentinelCompare() {
        return latencyAwareSentinelCompare;
    }

    public ConnectionPoolConfigurationImpl setLatencyAwareSentinelCompare(float latencyAwareSentinelCompare) {
        this.latencyAwareSentinelCompare = latencyAwareSentinelCompare;
        return this;
    }

    @Override
    public float getLatencyAwareBadnessThreshold() {
        return this.latencyAwareBadnessThreshold;
    }

    public ConnectionPoolConfigurationImpl setLatencyAwareBadnessThreshold(float threshold) {
        this.latencyAwareBadnessThreshold = threshold;
        return this;
    }

    @Override
    public int getConnectionLimiterWindowSize() {
        return this.connectionLimiterWindowSize;
    }

    public ConnectionPoolConfigurationImpl setConnectionLimiterWindowSize(int pendingConnectionWindowSize) {
        this.connectionLimiterWindowSize = pendingConnectionWindowSize;
        return this;
    }

    @Override
    public int getConnectionLimiterMaxPendingCount() {
        return this.connectionLimiterMaxPendingCount;
    }

    public ConnectionPoolConfigurationImpl setConnectionLimiterMaxPendingCount(int connectionLimiterMaxPendingCount) {
        this.connectionLimiterMaxPendingCount = connectionLimiterMaxPendingCount;
        return this;
    }

    @Override
    public int getMaxPendingConnectionsPerHost() {
        return this.maxPendingConnectionsPerHost;
    }

    public ConnectionPoolConfigurationImpl setMaxPendingConnectionsPerHost(int maxPendingConnectionsPerHost) {
        this.maxPendingConnectionsPerHost = maxPendingConnectionsPerHost;
        return this;
    }

    @Override
    public int getMaxBlockedThreadsPerHost() {
        return this.maxBlockedThreadsPerHost;
    }

    public ConnectionPoolConfigurationImpl setMaxBlockedThreadsPerHost(int maxBlockedThreadsPerHost) {
        this.maxBlockedThreadsPerHost = maxBlockedThreadsPerHost;
        return this;
    }

    @Override
    public int getTimeoutWindow() {
        return this.timeoutWindow;
    }

    public ConnectionPoolConfigurationImpl setTimeoutWindow(int timeoutWindow) {
        this.timeoutWindow = timeoutWindow;
        return this;
    }

    @Override
    public int getMaxTimeoutCount() {
        return this.maxTimeoutCount;
    }

    public ConnectionPoolConfigurationImpl setMaxTimeoutCount(int maxTimeoutCount) {
        this.maxTimeoutCount = maxTimeoutCount;
        return this;
    }

    @Override
    public int getLatencyAwareUpdateInterval() {
        return latencyAwareUpdateInterval;
    }

    public ConnectionPoolConfigurationImpl setLatencyAwareUpdateInterval(int latencyAwareUpdateInterval) {
        this.latencyAwareUpdateInterval = latencyAwareUpdateInterval;
        return this;
    }

    @Override
    public int getLatencyAwareResetInterval() {
        return latencyAwareResetInterval;
    }

    public ConnectionPoolConfigurationImpl setLatencyAwareResetInterval(int latencyAwareResetInterval) {
        this.latencyAwareResetInterval = latencyAwareResetInterval;
        return this;
    }

    @Override
    public int getRetrySuspendWindow() {
        return this.retrySuspendWindow;
    }

    public ConnectionPoolConfigurationImpl setRetrySuspendWindow(int retrySuspendWindow) {
        this.retrySuspendWindow = retrySuspendWindow;
        return this;
    }

    @Override
    public int getMaxOperationsPerConnection() {
        return maxOperationsPerConnection;
    }

    public ConnectionPoolConfigurationImpl setMaxOperationsPerConnection(int maxOperationsPerConnection) {
        this.maxOperationsPerConnection = maxOperationsPerConnection;
        return this;
    }

    @Override
    public LatencyScoreStrategy getLatencyScoreStrategy() {
        return this.latencyScoreStrategy;
    }

    public ConnectionPoolConfigurationImpl setLatencyScoreStrategy(LatencyScoreStrategy latencyScoreStrategy) {
        this.latencyScoreStrategy = latencyScoreStrategy;
        return this;
    }

    @Override
    public BadHostDetector getBadHostDetector() {
        return badHostDetector;
    }

    public ConnectionPoolConfigurationImpl setBadHostDetector(BadHostDetector badHostDetector) {
        this.badHostDetector = badHostDetector;
        return this;
    }

    @Override
    public int getRetryMaxDelaySlice() {
        return retryMaxDelaySlice;
    }

    public ConnectionPoolConfigurationImpl setRetryMaxDelaySlice(int retryMaxDelaySlice) {
        this.retryMaxDelaySlice = retryMaxDelaySlice;
        return this;
    }

    @Override
    public int getRetryDelaySlice() {
        return this.retryDelaySlice;
    }

    public ConnectionPoolConfigurationImpl setRetryDelaySlice(int retryDelaySlice) {
        this.retryDelaySlice = retryDelaySlice;
        return this;
    }

    public String toString() {
        return StringUtils.joinClassGettersValues(this, "CpConfig", ConnectionPoolConfigurationImpl.class);
    }

    @Override
    public AuthenticationCredentials getAuthenticationCredentials() {
        return credentials;
    }

    public ConnectionPoolConfigurationImpl setAuthenticationCredentials(AuthenticationCredentials credentials) {
        this.credentials = credentials;
        return this;
    }

    @Override
    public OperationFilterFactory getOperationFilterFactory() {
        return filterFactory;
    }
    
    public ConnectionPoolConfigurationImpl setOperationFilterFactory(OperationFilterFactory filterFactory) {
        this.filterFactory = filterFactory;
        return this;
    }

    @Override
    public Partitioner getPartitioner() {
        return this.partitioner;
    }

    public ConnectionPoolConfigurationImpl setPartitioner(Partitioner partitioner) {
        this.partitioner = partitioner;
        return this;
    }

    @Override
    public int getBlockedThreadThreshold() {
        return this.blockedThreadThreshold;
    }

    public ConnectionPoolConfigurationImpl setBlockedThreadThreshold(int threshold) {
        this.blockedThreadThreshold = threshold;
        return this;
    }
    
    @Override
    public float getMinHostInPoolRatio() {
        return this.minHostInPoolRatio;
    }
    
    public ConnectionPoolConfigurationImpl setMinHostInPoolRatio(float ratio) {
        this.minHostInPoolRatio = ratio;
        return this;
    }

<<<<<<< HEAD
    public boolean isUsingSsl() {
        return useSsl;
    }

    public ConnectionPoolConfigurationImpl setUsingSsl(boolean useSsl) {
        this.useSsl = useSsl;
        return this;
    }

    public String getSslProtocol() {
        return sslProtocol;
    }

    public ConnectionPoolConfigurationImpl setSslProtocol(String sslProtocol) {
        this.sslProtocol = sslProtocol;
        return this;
    }

    public List<String> getSslCipherSuites() {
        return sslCipherSuites;
    }

    public ConnectionPoolConfigurationImpl setSslCipherSuites(List<String> sslCipherSuites) {
        this.sslCipherSuites = sslCipherSuites;
        return this;
    }

    public String getSslTruststore() {
        return sslTruststore;
    }

    public ConnectionPoolConfigurationImpl setSslTruststore(String truststore) {
        this.sslTruststore = truststore;
        return this;
    }

    public String getSslTruststorePassword() {
        return sslTruststorePassword;
    }

    public ConnectionPoolConfigurationImpl setSslTruststorePassword(String passwd) {
        this.sslTruststorePassword = passwd;
        return this;
    }
=======
    @Override
    public ScheduledExecutorService getMaintainanceScheduler() {
        return maintainanceExecutor;
    }

    public ConnectionPoolConfigurationImpl setMaintainanceScheduler(ScheduledExecutorService executor) {
        maintainanceExecutor = executor;
        bOwnMaintainanceExecutor = false;
        return this;
    }

    @Override
    public ScheduledExecutorService getHostReconnectExecutor() {
        return this.reconnectExecutor;
    }

    public ConnectionPoolConfigurationImpl setHostReconnectExecutor(ScheduledExecutorService executor) {
        reconnectExecutor = executor;
        bOwnReconnectExecutor = false;
        return this;
    }

>>>>>>> 8c71eab5
}<|MERGE_RESOLUTION|>--- conflicted
+++ resolved
@@ -22,11 +22,7 @@
 import java.util.concurrent.ScheduledExecutorService;
 
 import com.google.common.base.Preconditions;
-<<<<<<< HEAD
-
-=======
 import com.google.common.util.concurrent.ThreadFactoryBuilder;
->>>>>>> 8c71eab5
 import com.netflix.astyanax.AuthenticationCredentials;
 import com.netflix.astyanax.connectionpool.BadHostDetector;
 import com.netflix.astyanax.connectionpool.ConnectionPoolConfiguration;
@@ -34,6 +30,7 @@
 import com.netflix.astyanax.connectionpool.LatencyScoreStrategy;
 import com.netflix.astyanax.connectionpool.OperationFilterFactory;
 import com.netflix.astyanax.connectionpool.RetryBackoffStrategy;
+import com.netflix.astyanax.connectionpool.SSLConnectionContext;
 import com.netflix.astyanax.partitioner.BigInteger127Partitioner;
 import com.netflix.astyanax.partitioner.Partitioner;
 import com.netflix.astyanax.shallows.EmptyBadHostDetectorImpl;
@@ -72,14 +69,9 @@
     public static final int DEFAULT_BLOCKED_THREAD_THRESHOLD = 10;
     public static final BadHostDetector DEFAULT_BAD_HOST_DETECTOR = EmptyBadHostDetectorImpl.getInstance();
     public static final Partitioner DEFAULT_PARTITIONER = BigInteger127Partitioner.get();
-<<<<<<< HEAD
-    public static final String DEFAULT_SSL_PROTOCOL = "TLS";
-    public static final List<String> DEFAULT_SSL_CIPHER_SUITES = Arrays.asList("TLS_RSA_WITH_AES_128_CBC_SHA", "TLS_RSA_WITH_AES_256_CBC_SHA");
-=======
     private static final int DEFAULT_RECONNECT_THREAD_COUNT = 5;
     private static final int DEFAULT_MAINTAINANCE_THREAD_COUNT = 1;
->>>>>>> 8c71eab5
-    
+
     private final String name;
 
     private int maxConnsPerPartition             = DEFAULT_MAX_ACTIVE_PER_PARTITION;
@@ -107,8 +99,6 @@
     private int maxTimeoutWhenExhausted          = DEFAULT_MAX_TIME_WHEN_EXHAUSTED;
     private float minHostInPoolRatio             = DEFAULT_MIN_HOST_IN_POOL_RATIO;
     private int blockedThreadThreshold           = DEFAULT_BLOCKED_THREAD_THRESHOLD;
-    private String sslProtocol                   = DEFAULT_SSL_PROTOCOL;
-    private List<String> sslCipherSuites         = DEFAULT_SSL_CIPHER_SUITES;
 
     private String seeds = null;
     private RetryBackoffStrategy hostRetryBackoffStrategy = null;
@@ -117,20 +107,15 @@
     private AuthenticationCredentials credentials         = null;
     private OperationFilterFactory filterFactory          = EmptyOperationFilterFactory.getInstance();
     private Partitioner partitioner                       = DEFAULT_PARTITIONER;
-<<<<<<< HEAD
-    private String sslTruststore;
-    private String sslTruststorePassword;
-
-=======
+    private SSLConnectionContext sslCtx;
+
     private ScheduledExecutorService maintainanceExecutor;
     private ScheduledExecutorService reconnectExecutor;
     
     private boolean bOwnMaintainanceExecutor              = false;
     private boolean bOwnReconnectExecutor                 = false;
             
->>>>>>> 8c71eab5
     private String localDatacenter = null;
-    private boolean useSsl = false;
 
     public ConnectionPoolConfigurationImpl(String name) {
         this.name = name;
@@ -577,52 +562,15 @@
         return this;
     }
 
-<<<<<<< HEAD
-    public boolean isUsingSsl() {
-        return useSsl;
-    }
-
-    public ConnectionPoolConfigurationImpl setUsingSsl(boolean useSsl) {
-        this.useSsl = useSsl;
-        return this;
-    }
-
-    public String getSslProtocol() {
-        return sslProtocol;
-    }
-
-    public ConnectionPoolConfigurationImpl setSslProtocol(String sslProtocol) {
-        this.sslProtocol = sslProtocol;
-        return this;
-    }
-
-    public List<String> getSslCipherSuites() {
-        return sslCipherSuites;
-    }
-
-    public ConnectionPoolConfigurationImpl setSslCipherSuites(List<String> sslCipherSuites) {
-        this.sslCipherSuites = sslCipherSuites;
-        return this;
-    }
-
-    public String getSslTruststore() {
-        return sslTruststore;
-    }
-
-    public ConnectionPoolConfigurationImpl setSslTruststore(String truststore) {
-        this.sslTruststore = truststore;
-        return this;
-    }
-
-    public String getSslTruststorePassword() {
-        return sslTruststorePassword;
-    }
-
-    public ConnectionPoolConfigurationImpl setSslTruststorePassword(String passwd) {
-        this.sslTruststorePassword = passwd;
-        return this;
-    }
-=======
+    public SSLConnectionContext getSSLConnectionContext() {
+        return sslCtx;
+    }
+
+    public ConnectionPoolConfigurationImpl setSSLConnectionContext(SSLConnectionContext sslCtx) {
+        this.sslCtx = sslCtx;
+        return this;
+    }
+
     @Override
     public ScheduledExecutorService getMaintainanceScheduler() {
         return maintainanceExecutor;
@@ -645,5 +593,4 @@
         return this;
     }
 
->>>>>>> 8c71eab5
 }