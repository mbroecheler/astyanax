subprojects {
    // Checkstyle
    apply plugin: 'checkstyle'
    tasks.withType(Checkstyle) { ignoreFailures = true }
    checkstyle {
        ignoreFailures = true // Waiting on GRADLE-2163
        configFile = rootProject.file('codequality/checkstyle.xml')
    }

    // FindBugs
    apply plugin: 'findbugs'
    //tasks.withType(Findbugs) { reports.html.enabled true }

<<<<<<< HEAD
    // PMD
    apply plugin: 'pmd'
    //tasks.withType(Pmd) { reports.html.enabled true }

    apply plugin: 'cobertura'
    cobertura {
        sourceDirs = sourceSets.main.java.srcDirs
        format = 'html'
        includes = ['**/*.java', '**/*.groovy']
        excludes = []
    }
=======
// PMD
apply plugin: 'pmd'
//tasks.withType(Pmd) { reports.html.enabled true }

apply plugin: 'cobertura'
cobertura {
    sourceDirs = sourceSets.main.java.srcDirs
    format = 'html'
    includes = ['**/*.java', '**/*.groovy']
    excludes = []
>>>>>>> 53adc060
}<|MERGE_RESOLUTION|>--- conflicted
+++ resolved
@@ -1,29 +1,15 @@
-subprojects {
-    // Checkstyle
-    apply plugin: 'checkstyle'
-    tasks.withType(Checkstyle) { ignoreFailures = true }
-    checkstyle {
-        ignoreFailures = true // Waiting on GRADLE-2163
-        configFile = rootProject.file('codequality/checkstyle.xml')
-    }
+// Checkstyle
+apply plugin: 'checkstyle'
+tasks.withType(Checkstyle) { ignoreFailures = true }
+checkstyle {
+    ignoreFailures = true // Waiting on GRADLE-2163
+    configFile = rootProject.file('codequality/checkstyle.xml')
+}
 
-    // FindBugs
-    apply plugin: 'findbugs'
-    //tasks.withType(Findbugs) { reports.html.enabled true }
+// FindBugs
+apply plugin: 'findbugs'
+//tasks.withType(Findbugs) { reports.html.enabled true }
 
-<<<<<<< HEAD
-    // PMD
-    apply plugin: 'pmd'
-    //tasks.withType(Pmd) { reports.html.enabled true }
-
-    apply plugin: 'cobertura'
-    cobertura {
-        sourceDirs = sourceSets.main.java.srcDirs
-        format = 'html'
-        includes = ['**/*.java', '**/*.groovy']
-        excludes = []
-    }
-=======
 // PMD
 apply plugin: 'pmd'
 //tasks.withType(Pmd) { reports.html.enabled true }
@@ -34,5 +20,4 @@
     format = 'html'
     includes = ['**/*.java', '**/*.groovy']
     excludes = []
->>>>>>> 53adc060
 }