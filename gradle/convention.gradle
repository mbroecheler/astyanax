--- conflicted
+++ resolved
@@ -13,12 +13,8 @@
     from javadoc.destinationDir
 }
 
-<<<<<<< HEAD
-javadoc.doFirst { println "" }
-=======
 configurations.add('sources')
 configurations.add('javadoc')
->>>>>>> b607ea58
 
 artifacts {
     sources(sourcesJar) {
